#include <functional>
#include <memory>
#include <optional>
#include <random>
#include <string>
#include <type_traits>
#include <utility>
#include <variant>
#include <vector>

#include <cstdint>

#include <dlfcn.h>
#include <gmp.h>

#include "mpreal/mpreal.h"


#ifndef WORK_SO_FILENAME
#define WORK_SO_FILENAME "libjellyspider-work.so"
#endif

#define STRINGIZE_NX(A) #A

#define STRINGIZE(A) STRINGIZE_NX(A)

#define VERSIONA 0
#define VERSIONB 1
#define VERSIONC 0
#define VERSION STRINGIZE(VERSIONA) "." STRINGIZE(VERSIONB) "." STRINGIZE(VERSIONC)

template <typename T>
using Inout = std::type_identity_t<T>;

template <typename T>
using Out = std::type_identity_t<T>;

#define Inout(T) Inout<T>
#define Out(T) Out<T>

#define DEF_ALL_PTRS(X) using sptr ## X = std::shared_ptr<X>; \
using wptr ## X = std::weak_ptr<X>; \
using uptr ## X = std::unique_ptr<X>;


#ifdef DEBUG_BUILD

#define ERR_EXIT(A, ...) { \
    std::fprintf(stderr, "jspider: error: file " __FILE__ ":%i in %s(): ", __LINE__, __func__); \
    std::fprintf(stderr, __VA_ARGS__); \
    std::fputc('\n', stderr); \
    std::exit(static_cast<int>(A)); \
}

#define WARN(...) { \
    std::fprintf(stderr, "jspider: warning: file " __FILE__ ":%i in %s(): ", __LINE__, __func__); \
    std::fprintf(stderr, __VA_ARGS__); \
    std::fputc('\n', stderr); \
}

#else

#define ERR_EXIT(A, ...) { /* NOLINT */ \
    std::fputs("jspider: error: ", stderr); \
    std::fprintf(stderr, __VA_ARGS__); \
    std::fputc('\n', stderr); \
    std::exit(static_cast<int>(A)); \
}

#define WARN(...) { /* NOLINT */ \
    std::fputs("jspider: warning: ", stderr); \
    std::fprintf(stderr, __VA_ARGS__); \
    std::fputc('\n', stderr); \
}

#endif

template <typename T>
T get_random_int(const T &a, const T &b) {
    static std::random_device device{};
    static std::mt19937 engine(device());
    return std::uniform_int_distribution<>(a, b)(engine);
}

template <typename T>
T get_random_real(const T &a, const T &b) {
    static std::random_device device{};
    static std::mt19937 engine(device());
    return std::uniform_real_distribution<>(a, b)(engine);
}

using dec_t = mpfr::mpreal;

struct mpzw_t {
    mpz_t z;
};

/* NOLINTBEGIN */

gmp_randstate_t randstate;

/* even though we use a geometric distribution for generating mpzs, we need a reasonable upper limit for performance considerations (decide when to use) */
mp_bitcnt_t rand_geo_limit = 128;

#define GEN_DEFAULT_BASE 0.9
#define DIST_CHCK_SUBSET_MAX_SIZE 100

/* NOLINTEND */

/* assumes out is initialized */
void mpzs_geometric_dist(mpzw_t &out, const dec_t &base = GEN_DEFAULT_BASE) {
    dec_t a(0, static_cast<mpfr_prec_t>(rand_geo_limit));
    mpfr_urandomb(a.mpfr_ptr(), randstate); /* now a is in [0, 1) */
    a = mpfr::log(1.0 - a);
    a /= mpfr::log(base);
    mpfr_sqr(a.mpfr_ptr(), a.mpfr_srcptr(), dec_t::get_default_rnd());
<<<<<<< HEAD
    mpfr_get_z(out.z, a.mpfr_srcptr(), dec_t::get_default_rnd());
=======
    if (get_random_int<bool>(false, true)) {
        mpfr_neg(a.mpfr_ptr(), a.mpfr_srcptr(), dec_t::get_default_rnd());
    }
    mpfr_get_z(out, a.mpfr_srcptr(), dec_t::get_default_rnd());
>>>>>>> dbd6e498
}

void dec_compress(dec_t &a, const dec_t &base = GEN_DEFAULT_BASE) {
    mpfr_sqrt(a.mpfr_ptr(), a.mpfr_srcptr(), dec_t::get_default_rnd());
    mpfr_pow(a.mpfr_ptr(), base.mpfr_srcptr(), a.mpfr_srcptr(), dec_t::get_default_rnd());
    mpfr_ui_sub(a.mpfr_ptr(), 1, a.mpfr_srcptr(), dec_t::get_default_rnd());
}


double double_compress(double a, const double &base = GEN_DEFAULT_BASE) {
    a = std::sqrt(a);
    a = std::pow(base, a);
    return 1 - a;
}

/* assumes a > 0 */
double mpzs_compress_double(const mpzw_t &a, const dec_t &base = GEN_DEFAULT_BASE) {
    dec_t r = a.z;
    dec_compress(r, base);
    return r.toDouble();
}

struct range_t {
    std::size_t a = 0, b = 0;
};

struct matched_pair_t {
    range_t x, y;
};

template <typename T>
double vec_similarity(const std::vector<T> &x, const std::vector<T> &y) {
    std::vector<matched_pair_t> s;
    for (std::size_t ai = 0; ai < x.size(); ai++) {
        for (std::size_t bi = 0; bi < y.size(); bi++) {
            if (x[ai] == y[bi]) {

                /* check for overlap */
                bool skip = false;
                for (const matched_pair_t &mp : s) {
                     if ((mp.x.a <= ai && ai < mp.x.b) || (mp.y.a <= bi && bi < mp.y.b)) {
                        skip = true;
                        break;
                    }
                }
                if (skip) {
                    continue;
                }

                s.push_back(matched_pair_t{range_t{ai, ai+1}, range_t{bi, bi+1}});
                for (ai++, bi++; ai < x.size() && bi < y.size(); ai++, bi++) {
                    if (x[ai] != y[bi]) {
                        break;
                    }
                }
                s[s.size() - 1].x.b = ai;
                s[s.size() - 1].y.b = bi;
            }
        }
    }

    std::size_t total_len = 0;
    for (const matched_pair_t &mp : s) {
        total_len += mp.x.b - mp.x.a;
    }

    return static_cast<double>(total_len)/static_cast<double>(std::min(x.size(), y.size()));
}

enum struct otype_t : std::uint16_t {
    none,

    /* literal */
    bool_v,
    /* literal */
    int_v,
    /* literal */
    dec_v,

    set, tuple,
    symbol,

    unresolvable
};

struct obj_t {
    std::optional<std::string> name; /* has value when it's an unspecified object - i.e. with .v as monostate */
    otype_t type = otype_t::none;
    std::variant<std::monostate, bool, mpzw_t, dec_t> v; /* bool_v, int_v, and dec_v */

    bool operator==(const obj_t &other) const {
        bool res = type == other.type && name.has_value() == other.name.has_value() && v.index() == other.v.index();
        if (v.index() > 0 && v.index() == other.v.index()) {
            std::visit([&res, &other](const auto &val) {
                if constexpr (std::is_same_v<decltype(val), bool>) {
                    res = res && val == std::get<bool>(other.v);
                } else if constexpr (std::is_same_v<decltype(val), mpzw_t>) {
                    res = res && !mpz_cmp(val, std::get<mpzw_t>(other.v));
                } else if constexpr (std::is_same_v<decltype(val), dec_t>) {
                    res = res && val == std::get<dec_t>(other.v);
                }
            }, v);
        }
        if (name.has_value() && other.name.has_value()) {
            res = res && name.value() == other.name.value();
        }
        return res;
    }

    obj_t &operator=(const obj_t &other) { /* assumes v is std::monostate */
        name = other.name;
        type = other.type;
        std::visit([this](const auto &val) {
            if constexpr (std::is_same_v<decltype(val), mpzw_t>) {
                v = mpzw_t{};
                auto &tz = std::get<mpzw_t>(v);
                mpz_init_set(tz, std::get<mpzw_t>(val));
            } else {
                v = val;
            }
        }, other.v);
        return *this;
    }

    bool is_lit_obj() const {
        return (type == otype_t::bool_v || type == otype_t::int_v || type == otype_t::dec_v) && v.index() > 0;
    }
};

enum struct etype_t : std::uint16_t {
    none,

    objexpr_t,
    addexpr_t,
    eqexpr_t,
    andexpr_t, orexpr_t, notexpr_t,
    unionexpr_t, intersectexpr_t, containedexpr_t, subsetexpr_t, subtractexpr_t,
    stexpr_t,
    setgenexpr_t,
    mapexpr_t
};

const std::unordered_map<etype_t, std::string> etype_to_str = { /* NOLINT */
    {etype_t::none, "none"},
    {etype_t::objexpr_t, "objexpr"},
    {etype_t::addexpr_t, "addexpr"},
    {etype_t::eqexpr_t, "eqexpr"},
    {etype_t::andexpr_t, "andexpr"},
    {etype_t::orexpr_t, "orexpr"},
    {etype_t::notexpr_t, "notexpr"},
    {etype_t::unionexpr_t, "unionexpr"},
    {etype_t::intersectexpr_t, "intersectexpr"},
    {etype_t::containedexpr_t, "containedexpr"},
    {etype_t::subsetexpr_t, "subsetexpr"},
    {etype_t::subtractexpr_t, "subtractexpr"},
    {etype_t::stexpr_t, "stexpr"},
    {etype_t::setgenexpr_t, "setgenexpr"},
    {etype_t::mapexpr_t, "mapexpr"}
};

struct expr_t;

DEF_ALL_PTRS(expr_t);

struct thm_t;

using tid_t = std::uint64_t;

std::unordered_map<tid_t, thm_t> thms; /* NOLINT */

tid_t gen_thm_id() {
    static std::uint64_t counter = 0;
    return ++counter;
}

struct thm_t {
    tid_t id;
    std::string name;

    sptrexpr_t e; /* we assume e evaluates to a litobjexpr_t with obj holding true */

    explicit thm_t() : id(gen_thm_id()) {
        thms[id] = *this;
    }
};

struct pfstep_t {
    sptrexpr_t expr;

    tid_t id; /* id of the theorem used to get to expr */
};

/* std::vector<tid_t> find_thms(sr) {
} */

struct vec_t {
    std::vector<double> v;

    vec_t operator+(const vec_t &other) const {
        std::size_t sz = std::max(v.size(), other.v.size());
        std::size_t minsz = std::min(v.size(), other.v.size());
        vec_t r;
        r.v.resize(sz);
        for (std::size_t i = 0; i < minsz; i++) {
            r.v[i] = v[i] + other.v[i];
        }
        return r;
    }

    vec_t operator-(const vec_t &other) const {
        std::size_t sz = std::max(v.size(), other.v.size());
        std::size_t minsz = std::min(v.size(), other.v.size());
        vec_t r;
        r.v.resize(sz);
        for (std::size_t i = 0; i < minsz; i++) {
            r.v[i] = v[i] - other.v[i];
        }
        return r;
    }

    double dot(const vec_t &other) const {
        std::size_t minsz = std::min(v.size(), other.v.size());
        double s = 0;
        for (std::size_t i = 0; i < minsz; i++) {
            s += v[i] * other.v[i];
        }
        return s;
    }

    double euc_metric() const {
        double m = 0;
        for (const double &i : v) {
            m += i * i;
        }
        return std::sqrt(m);
    }

    double euc_distance(const vec_t &other) const {
        std::size_t minsz = std::min(v.size(), other.v.size());
        double m = 0;
        for (std::size_t i = 0; i < minsz; i++) {
            m += (v[i] - other.v[i]) * (v[i] - other.v[i]);
        }
        return std::sqrt(m);
    }
};

struct objexpr_t;

DEF_ALL_PTRS(objexpr_t)

/* NOLINTBEGIN */

/* loaded with dlopen on startup
 * can return an empty uptrexpr_t if it wasn't going to change it */
uptrexpr_t (*expr_work)(const expr_t &e, const std::optional<sptrexpr_t> &target, const decltype(thms) &thms);

/* NOLINTEND */

struct expr_t { /* NOLINT */
    std::vector<sptrexpr_t> exprs;
    std::vector<wptrexpr_t> parents; /* destruct the locked sptrexpr_t from parents before destructing this expr */
    etype_t type = etype_t::none;
    uptrexpr_t work_cache, calc_cache; /* calc_cache doesn't hold a value when calculate failed */
    bool work_dirty = true, calc_dirty = true;

    explicit expr_t() = default;
    explicit expr_t(decltype(exprs) exprs, decltype(parents) parents) : exprs(std::move(exprs)), parents(std::move(parents)) {}
    virtual ~expr_t() = default;

    void clear() {
        for (sptrexpr_t &expr : exprs) {
            expr->clear();
        }
        exprs.clear();
    }

    bool is_calc_form() const {
        if (type != etype_t::objexpr_t) { return false; }
        bool calc_form = true;
        for (const sptrexpr_t &expr : exprs) {
            calc_form = calc_form && expr->is_calc_form();
        }
        return calc_form;
    }

    /* walks */
    bool operator==(const expr_t &other) const;
    /* {
        bool res = type == other.type;
        res = res && obj.has_value() == other.obj.has_value();
        if (obj.has_value() && other.obj.has_value()) {
            res = res && obj.value() == other.obj.value();
        }
        for (std::uint32_t i = 0; i < exprs.size(); i++) {
            res = res && (*exprs[i] == *other.exprs[i]);
        }
        return res;
    } */

    template <typename T>
    uptrexpr_t base_copy_shallow() const {
        uptrexpr_t e(dynamic_cast<expr_t*>(new T));
        e->type = type;
        e->exprs = exprs;
        e->work_dirty = work_dirty;
        e->calc_dirty = calc_dirty;
        if (!work_dirty) {
            e->work_cache = work_cache->copy();
        }
        if (!calc_dirty) {
            e->calc_cache = calc_cache->copy();
        }
        return e;
    }

    virtual uptrexpr_t copy_shallow() const {
        return base_copy_shallow<expr_t>();
    }

    /* walks (deep copy)
     * does not copy parent
     */
    template <typename T>
    uptrexpr_t base_copy() const {
        uptrexpr_t e(dynamic_cast<expr_t*>(new T));
        e->type = type;
        e->exprs.resize(exprs.size());
        for (std::size_t i = 0; i < exprs.size(); i++) {
            e->exprs[i] = exprs[i]->copy();
        }
        e->work_dirty = work_dirty;
        e->calc_dirty = calc_dirty;
        if (!work_dirty) {
            e->work_cache = work_cache->copy();
        }
        if (!calc_dirty) {
            e->calc_cache = calc_cache->copy();
        }
        return e;
    }

    virtual uptrexpr_t copy() const {
        return base_copy<expr_t>();
    }

    void walk(const std::function<void (sptrexpr_t&)> &f) {
        for (sptrexpr_t &expr : exprs) {
            f(expr);
            expr->walk(f);
        }
    }

    void walk_const(const std::function<void (const sptrexpr_t&)> &f) const {
        for (const sptrexpr_t &expr : exprs) {
            f(expr);
            expr->walk_const(f);
        }
    }

    void get_deepest_type_stacks(std::vector<std::vector<etype_t>> &out, std::vector<etype_t> &cur) const {
        cur.push_back(type);
        if (exprs.empty()) {
            out.push_back(cur);
            return;
        }
        for (const sptrexpr_t &e : exprs) {
            e->get_deepest_type_stacks(out, cur);
        }
        cur.erase(cur.end() - 1);
    }

    /* walks */
    std::uint32_t size() const {
        std::uint32_t sum = 1;
        walk_const([&sum](const sptrexpr_t &expr) { sum += expr->size() + 1; });
        return sum;
    }

    double dist_randgen(const expr_t &other, std::size_t sample_size) const;

    double dist_match(const expr_t &other) const;

    /* dist are between 0 and 1 */
    double dist(const expr_t &other, std::size_t sample_size) const;

    /* always assumes previous state was ok */
    void signal_dirty() {
        if (!work_dirty && !calc_dirty) {
            return;
        }
        work_dirty = true;
        calc_dirty = true;
        for (wptrexpr_t &parent : parents) {
            sptrexpr_t tmp = parent.lock();
            if (tmp) {
                tmp->signal_dirty();
            }
        }
    }

    /* if you want a redone work-ed expr that isn't from work_cache, just call expr_work */
    uptrexpr_t load(bool can_calculate) {
        if (can_calculate) {
            if (calc_dirty) {
                std::optional<uptrexpr_t> o = calculate();
                if (o.has_value()) {
                    calc_cache = std::move(o.value());
                }
                calc_dirty = false;
            }
            if (calc_cache) {
                return calc_cache->copy();
            }
        }
        if (work_dirty) {
            work_cache = expr_work(*this, {}, thms);
            work_dirty = false;
        }
        return work_cache->copy();
    }

    /* if optional has no value, it could not be calculated
     * otherwise should return an objexpr_t, with ALL (recursive) child exprs also objexpr_t - this is the only valid calcuated form (note we don't say "closed form" - it is more subjective and hazy, it depends on the context)
     * it is up to each derived expr_t class to determine precision requirements (DEAL WITH IT!!!)
     */
    virtual std::optional<uptrexpr_t> calculate() const {
        return {};
    }

    virtual uptrexpr_t generate() const {
        return copy();
    }

    virtual std::string disp() const {
        return "_" + etype_to_str.at(type);
    }
};

void expr_add_expr(const sptrexpr_t &parent, const sptrexpr_t &expr) {
    expr->parents.push_back(parent);
    parent->exprs.push_back(expr);
}


/* copies */
template <typename T>
std::unique_ptr<T> from_expr_copy(const uptrexpr_t &e) {
    uptrexpr_t c = e->copy();
    return std::unique_ptr<T>(static_cast<T*>(c.release()));
}

/* copies */
template <typename T>
std::shared_ptr<T> from_expr_copy(const sptrexpr_t &e) {
    uptrexpr_t c = e->copy();
    return std::unique_ptr<T>(static_cast<T*>(c.release()));
}

/* moves (releases pointer) */
template <typename T>
uptrexpr_t to_expr(std::unique_ptr<T> &e) {
    return uptrexpr_t(dynamic_cast<expr_t*>(e.release()));
}

/* moves (releases pointer) */
template <typename T>
std::unique_ptr<T> from_expr(uptrexpr_t &e) {
    auto t1 = e.release();
    auto t2 = dynamic_cast<T*>(t1);
    return std::unique_ptr<T>(t2);
}


struct objexpr_t : virtual expr_t {
    obj_t obj;

    uptrexpr_t generate() const override;

    uptrexpr_t copy_shallow() const override;
    uptrexpr_t copy() const override;

    objexpr_t() {
        type = etype_t::objexpr_t;
    }

    ~objexpr_t() override {
        if (obj.type == otype_t::int_v) {
            mpz_clear(std::get<mpzw_t>(obj.v).z);
        }
    }

    std::optional<uptrexpr_t> calculate() const override {
        if (obj.name.has_value() && obj.v.index() == 0) {
            return {};
        }
        return copy();
    }

    /* dist are between 0 and 1 */
    /* assumes obj types match, and this expr is_calc_form */
    double obj_dist(const objexpr_t &other) {
        switch (obj.type) {
            case otype_t::bool_v:
                return static_cast<double>(std::get<bool>(obj.v) != std::get<bool>(other.obj.v));
            case otype_t::int_v: {
                mpzw_t diff{};
                mpz_sub(diff.z, std::get<mpzw_t>(obj.v).z, std::get<mpzw_t>(other.obj.v).z);
                mpz_abs(diff.z, diff.z);
                return mpzs_compress_double(diff);
            }
            case otype_t::dec_v: {
                dec_t a = std::get<dec_t>(obj.v) - std::get<dec_t>(other.obj.v);
                mpfr_abs(a.mpfr_ptr(), a.mpfr_srcptr(), dec_t::get_default_rnd());
                dec_compress(a);
                return a.toDouble();
            }
            case otype_t::set: {
                if (exprs.size() > DIST_CHCK_SUBSET_MAX_SIZE || other.exprs.size() > DIST_CHCK_SUBSET_MAX_SIZE) {
                    return 0.01 + 0.99*std::sqrt(double_compress(std::abs(static_cast<double>(exprs.size()) - static_cast<double>(other.exprs.size())))); /* sqrt to push it higher towards being higher dist since they're different length */
                }
                for (const sptrexpr_t &expr : exprs) {
                }
                break;
            }
            default:
                return 1.0;
        }
    }

    std::string disp() const override {
        switch (obj.type) {
            case otype_t::bool_v:
                return (std::get<bool>(obj.v) ? "true" : "false");
            case otype_t::int_v: {
                char *s = nullptr;
                gmp_asprintf(&s, "%Zd", std::get<mpzw_t>(obj.v).z);
                std::string rs(s);
                free(s); /* NOLINT */
                return rs;
            }
            case otype_t::dec_v:
                return std::get<dec_t>(obj.v).toString();
            case otype_t::none:
                return "_noneobj";
            default:
                return "";
        }
    }
};


uptrexpr_t objexpr_t::copy_shallow() const {
    uptrexpr_t e = base_copy_shallow<objexpr_t>();
    uptrobjexpr_t oe = from_expr<objexpr_t>(e);
    if (obj.type == otype_t::int_v) {
        oe->obj.v = mpzw_t{};
        auto &nz = std::get<mpzw_t>(oe->obj.v);
        mpz_init_set(nz.z, std::get<mpzw_t>(obj.v).z);
    } else {
        oe->obj = obj;
    }
}

uptrexpr_t objexpr_t::copy() const {
    uptrexpr_t e = base_copy<objexpr_t>();
    uptrobjexpr_t oe = from_expr<objexpr_t>(e);
    oe->obj.type = obj.type;
    if (obj.type == otype_t::int_v) {
        oe->obj.v = mpzw_t{};
        auto &nz = std::get<mpzw_t>(oe->obj.v);
        mpz_init_set(nz.z, std::get<mpzw_t>(obj.v).z);
    } else {
        oe->obj = obj;
    }
    return to_expr(oe);
}

uptrobjexpr_t make_bool(bool v) {
    uptrobjexpr_t oe = std::make_unique<objexpr_t>();
    oe->obj.type = otype_t::bool_v;
    oe->obj.v = v;
    return oe;
}

/* uses mpz_init_set to copy */
uptrobjexpr_t make_mpzs_copy(mpzw_t i) {
    uptrobjexpr_t oe = std::make_unique<objexpr_t>();
    oe->obj.type = otype_t::int_v;
    oe->obj.v = mpzw_t{};
    auto &tz = std::get<mpzw_t>(oe->obj.v);
    mpz_init_set(tz.z, i.z);
    return oe;
}

/* steals mpz */
uptrobjexpr_t make_mpzs(mpzw_t i) {
    uptrobjexpr_t oe = std::make_unique<objexpr_t>();
    oe->obj.type = otype_t::int_v;
    oe->obj.v = mpzw_t{};
    std::get<mpzw_t>(oe->obj.v) = i;
    return oe;
}

uptrobjexpr_t make_dec(const dec_t &a) {
    uptrobjexpr_t oe = std::make_unique<objexpr_t>();
    oe->obj.type = otype_t::dec_v;
    oe->obj.v = a;
    return oe;
}

/* this is hard... for non lit objs */
uptrexpr_t objexpr_t::generate() const {
    switch (obj.type) {
        case otype_t::bool_v:
            return make_bool(get_random_int<bool>(false, true));
        case otype_t::int_v: {
            mpzw_t a{};
            mpz_init(a.z);
            mpzs_geometric_dist(a);
            return make_mpzs_copy(a);
        }
        case otype_t::dec_v: {
            dec_t a;
            mpfr_urandom(a.mpfr_ptr(), randstate, dec_t::get_default_rnd());
            return make_dec(a);
        }
        case otype_t::unresolvable:
        case otype_t::symbol:
        case otype_t::none:

        /* TODO: work on these !! hard :( */
        case otype_t::set:
        case otype_t::tuple:
            return copy();
    }
}

struct addexpr_t : virtual expr_t {

    addexpr_t() {
        type = etype_t::addexpr_t;
    }

    std::optional<uptrexpr_t> calculate() const override {
        std::variant<mpzw_t, dec_t> sum = mpzw_t{};
        mpz_init(std::get<mpzw_t>(sum).z);
        for (const sptrexpr_t &expr : exprs) {
            if (expr->type != etype_t::objexpr_t) {
                return {};
            }
            std::optional<uptrexpr_t> res = expr->calculate();
            if (res.has_value()) {
                uptrobjexpr_t ores = from_expr<objexpr_t>(res.value());
                if (sum.index() == 0) { /* is mpz */
                    if (ores->obj.type == otype_t::dec_v) {
                        dec_t tmp = dec_t(std::get<mpzw_t>(sum).z);
                        sum = tmp + std::get<dec_t>(ores->obj.v);
                    } else if (ores->obj.type == otype_t::int_v) {
                        mpz_add(std::get<mpzw_t>(sum).z, std::get<mpzw_t>(sum).z, std::get<mpzw_t>(ores->obj.v).z);
                    } else {
                        return {};
                    }
                } else if (sum.index() == 1) { /* is dec */
                    if (ores->obj.type == otype_t::dec_v) {
                        std::get<dec_t>(sum) += std::get<dec_t>(ores->obj.v);
                    } else if (ores->obj.type == otype_t::int_v) {
                        std::get<dec_t>(sum) += std::get<mpzw_t>(ores->obj.v).z;
                    } else {
                        return {};
                    }
                }
            } else {
                return {};
            }
        }
        uptrobjexpr_t r = std::make_unique<objexpr_t>();
        if (sum.index() == 0) { /* is mpz */
            r->obj.v = std::get<mpzw_t>(sum);
            r->obj.type = otype_t::int_v;
        } else if (sum.index() == 1) { /* is dec_t */
            r->obj.v = std::get<dec_t>(sum);
            r->obj.type = otype_t::dec_v;
        }
        return r;
    }

    std::string disp() const override {
        std::stringstream s;
        for (std::size_t i = 0; i < exprs.size() - 1; i++) {
            s << exprs[i]->disp();
            s << " + ";
        }
        if (!exprs.empty()) {
            s << exprs[exprs.size() - 1]->disp();
            return s.str();
        }
        return "_addexpr";
    }
};

DEF_ALL_PTRS(addexpr_t);

static constexpr std::size_t randgen_default_sample_size = 10;

double expr_t::dist_randgen(const expr_t &other, std::size_t sample_size = randgen_default_sample_size) const {
    sptrexpr_t e = copy(), o = other.copy();
    /* first we collect all objs */
    std::vector<sptrobjexpr_t> all_objs_e;
    /* TODO: !!!!! fix these pointer casts */
    /* e->walk_const([&all_objs_e](const sptrexpr_t &texpr) {
        if (texpr->type == etype_t::objexpr_t && texpr->exprs.empty()) {
            sptrobjexpr_t tobjexpr = from_expr_copy<objexpr_t>(texpr);
            if (tobjexpr->obj.name.has_value()) {
                all_objs_e.push_back(from_expr<objexpr_t>(texpr));
            }
        }
    }); */
    std::vector<sptrobjexpr_t> all_objs_o;
    /* TODO: !!!!! fix these pointer casts */
    /* o->walk_const([&all_objs_o](const sptrexpr_t &texpr) {
        if (texpr->type == etype_t::objexpr_t && texpr->exprs.empty()) {
            sptrobjexpr_t tobjexpr = std::static_pointer_cast<objexpr_t>(texpr);
            if (tobjexpr->obj.name.has_value()) {
                all_objs_o.push_back(tobjexpr);
            }
        }
    }); */

    auto objnamecomp = [](const sptrobjexpr_t &a, const sptrobjexpr_t &b) {
        return a->obj.name.value() < b->obj.name.value();
    };
    std::sort(all_objs_e.begin(), all_objs_e.end(), objnamecomp);
    std::sort(all_objs_o.begin(), all_objs_o.end(), objnamecomp);

    vec_t dvec;
    std::vector<std::pair<std::optional<sptrobjexpr_t>, std::optional<sptrobjexpr_t>>> all_objs;
    all_objs.reserve(all_objs_e.size() + all_objs_o.size());
    dvec.v.resize(all_objs_e.size() + all_objs_o.size());
    std::uint32_t i = 0, j = 0;
    while (i < all_objs_e.size() && j < all_objs_o.size()) {
        sptrobjexpr_t &teo = all_objs_e[i++];
        sptrobjexpr_t &too = all_objs_o[j++];
        if (teo == too) {
            all_objs.emplace_back(teo, too);
        } else {
            if (teo->obj.name.value() < too->obj.name.value()) {
                all_objs.emplace_back(teo, std::optional<sptrobjexpr_t>{});
                j--;
            } else {
                all_objs.emplace_back(std::optional<sptrobjexpr_t>{}, too);
                i--;
            }
        }
    }
    if (i < all_objs_e.size()) {
        for (; i < all_objs_e.size(); i++) {
            all_objs.emplace_back(all_objs_e[i], std::optional<sptrobjexpr_t>{});
        }
    } else if (j < all_objs_o.size()) {
        for (; j < all_objs_o.size(); j++) {
            all_objs.emplace_back(std::optional<sptrobjexpr_t>{}, all_objs_o[j]);
        }
    }

    double dsum = 0;
    std::size_t samples_taken = 0;
    for (std::size_t j = 0; j < sample_size; j++) {
        for (auto &[teo, too] : all_objs) {
            if (teo.has_value()) {
                uptrexpr_t gen = teo.value()->generate();
                std::unique_ptr<objexpr_t> uo = from_expr<objexpr_t>(gen);
                teo.value()->obj = uo->obj;
                teo.value()->signal_dirty();
            }
            if (too.has_value()) {
                uptrexpr_t gen = too.value()->generate();
                std::unique_ptr<objexpr_t> uo = from_expr<objexpr_t>(gen);
                too.value()->obj = uo->obj;
                too.value()->signal_dirty();
            }
        }
        std::optional<uptrexpr_t> re = e->calculate();
        if (re.has_value()) {
            std::optional<uptrexpr_t> ro = o->calculate();
            if (ro.has_value()) {
                uptrobjexpr_t reo = from_expr<objexpr_t>(re.value());
                uptrobjexpr_t roo = from_expr<objexpr_t>(ro.value());
                if (reo->obj.type != roo->obj.type) {
                    dsum += 1.0;
                } else {
                    dsum += reo->obj_dist(*roo);
                }
                samples_taken++;
            }
        }
    }

    if (samples_taken == 0) {
        return 1.0;
    }

    return dsum / static_cast<double>(samples_taken);
}

double expr_t::dist_match(const expr_t &other) const {
    std::vector<std::vector<etype_t>> stacks, ostacks;
    std::vector<etype_t> tmp_cur, otmp_cur;
    get_deepest_type_stacks(stacks, tmp_cur);
    other.get_deepest_type_stacks(ostacks, otmp_cur);
    double simsum = 0.0;
    std::size_t simcnt = stacks.size() * ostacks.size();
    for (const std::vector<etype_t> &tstack : stacks) {
        for (const std::vector<etype_t> &ostack : ostacks) {
            simsum += vec_similarity(tstack, ostack);
        }
    }
    double avg = 1.0;
    if (simcnt > 0) {
        avg = simsum/static_cast<double>(simcnt);
    }
    return avg;
}

double expr_t::dist(const expr_t &other, std::size_t sample_size = randgen_default_sample_size) const {
    double m = dist_match(other);
    double rd = dist_randgen(other, sample_size);
    return std::sqrt(m * m + rd * rd);
}


int main() {
    gmp_randinit_default(randstate);

    // void *dlhandle = dlopen(WORK_SO_FILENAME, RTLD_LAZY);
    // expr_work = reinterpret_cast<decltype(expr_work)>(dlsym(dlhandle, "expr_work")); /* NOLINT */
    // if (expr_work == nullptr) {
    //     ERR_EXIT(1, "could not resolve expr_work from shared object " WORK_SO_FILENAME);
    // }
    // dlclose(dlhandle);

    mpzw_t i{};
    mpz_init_set_ui(i.z, 3);
    sptrobjexpr_t three = make_mpzs_copy(i);
    mpz_set_ui(i.z, 2);
    sptrobjexpr_t two = make_mpzs(i);
    sptraddexpr_t a = std::make_unique<addexpr_t>();
    expr_add_expr(a, two);
    expr_add_expr(a, three);
    uptrexpr_t res = a->load(true);
    uptrobjexpr_t ores = from_expr<objexpr_t>(res);
    std::cout << a->disp() << " loaded to " << ores->disp() << std::endl;

    gmp_randclear(randstate);
}<|MERGE_RESOLUTION|>--- conflicted
+++ resolved
@@ -114,14 +114,10 @@
     a = mpfr::log(1.0 - a);
     a /= mpfr::log(base);
     mpfr_sqr(a.mpfr_ptr(), a.mpfr_srcptr(), dec_t::get_default_rnd());
-<<<<<<< HEAD
-    mpfr_get_z(out.z, a.mpfr_srcptr(), dec_t::get_default_rnd());
-=======
     if (get_random_int<bool>(false, true)) {
         mpfr_neg(a.mpfr_ptr(), a.mpfr_srcptr(), dec_t::get_default_rnd());
     }
-    mpfr_get_z(out, a.mpfr_srcptr(), dec_t::get_default_rnd());
->>>>>>> dbd6e498
+    mpfr_get_z(out.z, a.mpfr_srcptr(), dec_t::get_default_rnd());
 }
 
 void dec_compress(dec_t &a, const dec_t &base = GEN_DEFAULT_BASE) {
